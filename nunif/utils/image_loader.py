--- conflicted
+++ resolved
@@ -18,12 +18,8 @@
     meta = {}
     im.load()
     if im.mode in ("L", "RGB", "P"):
-<<<<<<< HEAD
-        if isinstance(im.info.get('transparency'), (bytes, int)):
-=======
         transparency = im.info.get('transparency')
         if isinstance(transparency, bytes) or isinstance(transparency, int):
->>>>>>> eab6952d
             im = im.convert("RGBA")
     if im.mode in ("RGBA", "LA"):
         meta["alpha"] = im.getchannel("A")
